package mpc

import (
	"bytes"
	"encoding/json"
	"fmt"
	"slices"
	"time"

	"github.com/bnb-chain/tss-lib/v2/ecdsa/keygen"
	"github.com/bnb-chain/tss-lib/v2/tss"
	"github.com/fystack/mpcium/pkg/common/errors"
	"github.com/fystack/mpcium/pkg/identity"
	"github.com/fystack/mpcium/pkg/keyinfo"
	"github.com/fystack/mpcium/pkg/kvstore"
	"github.com/fystack/mpcium/pkg/logger"
	"github.com/fystack/mpcium/pkg/messaging"
	"github.com/fystack/mpcium/pkg/mpc/taurus"
	"github.com/fystack/mpcium/pkg/types"
	"github.com/taurusgroup/multi-party-sig/pkg/party"
)

const (
	PurposeKeygen  string = "keygen"
	PurposeSign    string = "sign"
	PurposeReshare string = "reshare"

	BackwardCompatibleVersion int = 0
	DefaultVersion            int = 1
)

type ID string

type Node struct {
	nodeID  string
	peerIDs []string

	pubSub         messaging.PubSub
	direct         messaging.DirectMessaging
	kvstore        kvstore.KVStore
	keyinfoStore   keyinfo.Store
	ecdsaPreParams []*keygen.LocalPreParams
	identityStore  identity.Store
<<<<<<< HEAD
	presignCache   *taurus.PresignCache
=======
	peerRegistry   PeerRegistry
	ckd            *CKD
}

func PartyIDToRoutingDest(partyID *tss.PartyID) string {
	return string(partyID.KeyInt().Bytes())
}
>>>>>>> 4135b8ae

func ComparePartyIDs(x, y *tss.PartyID) bool {
	return bytes.Equal(x.KeyInt().Bytes(), y.KeyInt().Bytes())
}

func NewNode(
	nodeID string,
	peerIDs []string,
	pubSub messaging.PubSub,
	direct messaging.DirectMessaging,
	kvstore kvstore.KVStore,
	keyinfoStore keyinfo.Store,
	peerRegistry PeerRegistry,
	identityStore identity.Store,
	ckd *CKD,
) *Node {
	start := time.Now()
	elapsed := time.Since(start)
	logger.Info("Starting new node, preparams is generated successfully!", "elapsed", elapsed.Milliseconds())

	node := &Node{
		nodeID:        nodeID,
		peerIDs:       peerIDs,
		pubSub:        pubSub,
		direct:        direct,
		kvstore:       kvstore,
		keyinfoStore:  keyinfoStore,
		peerRegistry:  peerRegistry,
		identityStore: identityStore,
<<<<<<< HEAD
		presignCache:  taurus.NewPresignCache(10 * time.Minute),
=======
		ckd:           ckd,
>>>>>>> 4135b8ae
	}
	node.ecdsaPreParams = node.generatePreParams()

	// Start watching peers - ECDH is now handled by the registry
	go peerRegistry.WatchPeersReady()
	return node
}

func (p *Node) ID() string {
	return p.nodeID
}

func (p *Node) CreateKeyGenSession(
	sessionType SessionType,
	walletID string,
	threshold int,
	resultQueue messaging.MessageQueue,
) (KeyGenSession, error) {
	if !p.peerRegistry.ArePeersReady() {
		return nil, errors.New("All nodes are not ready!")
	}

	keyInfo, _ := p.getKeyInfo(sessionType, walletID)
	if keyInfo != nil {
		return nil, fmt.Errorf("Key already exists: %s", walletID)
	}

	switch sessionType {
	case SessionTypeECDSA:
		return p.createECDSAKeyGenSession(walletID, threshold, DefaultVersion, resultQueue)
	case SessionTypeEDDSA:
		return p.createEDDSAKeyGenSession(walletID, threshold, DefaultVersion, resultQueue)
	default:
		return nil, fmt.Errorf("Unknown session type: %s", sessionType)
	}
}

func (p *Node) createECDSAKeyGenSession(walletID string, threshold int, version int, resultQueue messaging.MessageQueue) (KeyGenSession, error) {
	readyPeerIDs := p.peerRegistry.GetReadyPeersIncludeSelf()
	selfPartyID, allPartyIDs := p.generatePartyIDs(PurposeKeygen, readyPeerIDs, version)
	session := newECDSAKeygenSession(
		walletID,
		p.pubSub,
		p.direct,
		readyPeerIDs,
		selfPartyID,
		allPartyIDs,
		threshold,
		p.ecdsaPreParams[0],
		p.kvstore,
		p.keyinfoStore,
		resultQueue,
		p.identityStore,
	)
	return session, nil
}

func (p *Node) createEDDSAKeyGenSession(walletID string, threshold int, version int, resultQueue messaging.MessageQueue) (KeyGenSession, error) {
	readyPeerIDs := p.peerRegistry.GetReadyPeersIncludeSelf()
	selfPartyID, allPartyIDs := p.generatePartyIDs(PurposeKeygen, readyPeerIDs, version)
	session := newEDDSAKeygenSession(
		walletID,
		p.pubSub,
		p.direct,
		readyPeerIDs,
		selfPartyID,
		allPartyIDs,
		threshold,
		p.kvstore,
		p.keyinfoStore,
		resultQueue,
		p.identityStore,
	)
	return session, nil
}

func (p *Node) CreateTaurusSession(
	walletID string,
	threshold int,
	sessionType types.KeyType,
	act taurus.Act,
) (taurus.TaurusSession, error) {
	readyPeerIDs := p.peerRegistry.GetReadyPeersIncludeSelf()
	selfPartyID, allPartyIDs := p.generateTaurusPartyIDs(PurposeKeygen, readyPeerIDs, DefaultVersion)
	var session taurus.TaurusSession
	switch sessionType {
	case types.KeyTypeCGGMP21:
		tr := taurus.NewNATSTransport(walletID, selfPartyID, act, taurus.CGGMP21, p.pubSub, p.direct, p.identityStore)
		session = taurus.NewCGGMP21Session(walletID, selfPartyID, allPartyIDs, threshold, p.presignCache, tr, p.kvstore, p.keyinfoStore)
	case types.KeyTypeTaproot:
		tr := taurus.NewNATSTransport(walletID, selfPartyID, act, taurus.FROSTTaproot, p.pubSub, p.direct, p.identityStore)
		session = taurus.NewTaprootSession(walletID, selfPartyID, allPartyIDs, threshold, tr, p.kvstore, p.keyinfoStore)
	case types.KeyTypeFROST:
		tr := taurus.NewNATSTransport(walletID, selfPartyID, act, taurus.FROST, p.pubSub, p.direct, p.identityStore)
		session = taurus.NewFROSTSession(walletID, selfPartyID, allPartyIDs, threshold, tr, p.kvstore, p.keyinfoStore)
	}

	if act == taurus.ActSign || act == taurus.ActReshare || act == taurus.ActPresign {
		err := session.LoadKey(walletID)
		if err != nil {
			return nil, err
		}
	}
	return session, nil
}

func (p *Node) CreateSigningSession(
	sessionType SessionType,
	walletID string,
	txID string,
	networkInternalCode string,
	resultQueue messaging.MessageQueue,
	derivationPath []uint32,
	idempotentKey string,
) (SigningSession, error) {
	version := p.getVersion(sessionType, walletID)
	keyInfo, err := p.getKeyInfo(sessionType, walletID)
	if err != nil {
		return nil, err
	}

	readyPeers := p.peerRegistry.GetReadyPeersIncludeSelf()
	readyParticipantIDs := p.getReadyPeersForSession(keyInfo, readyPeers)

	logger.Info("Creating signing session",
		"type", sessionType,
		"readyPeers", readyPeers,
		"participantPeerIDs", keyInfo.ParticipantPeerIDs,
		"ready count", len(readyParticipantIDs),
		"min ready", keyInfo.Threshold+1,
		"version", version,
	)

	if len(readyParticipantIDs) < keyInfo.Threshold+1 {
		return nil, fmt.Errorf("not enough peers to create signing session! expected %d, got %d", keyInfo.Threshold+1, len(readyParticipantIDs))
	}

	if err := p.ensureNodeIsParticipant(keyInfo); err != nil {
		return nil, err
	}

	selfPartyID, allPartyIDs := p.generatePartyIDs(PurposeKeygen, readyParticipantIDs, version)

	switch sessionType {
	case SessionTypeECDSA:
		return newECDSASigningSession(
			walletID,
			txID,
			networkInternalCode,
			p.pubSub,
			p.direct,
			readyParticipantIDs,
			selfPartyID,
			allPartyIDs,
			keyInfo.Threshold,
			p.ecdsaPreParams[0],
			p.kvstore,
			p.keyinfoStore,
			resultQueue,
			p.identityStore,
			derivationPath,
			idempotentKey,
			p.ckd,
		), nil

	case SessionTypeEDDSA:
		return newEDDSASigningSession(
			walletID,
			txID,
			networkInternalCode,
			p.pubSub,
			p.direct,
			readyParticipantIDs,
			selfPartyID,
			allPartyIDs,
			keyInfo.Threshold,
			p.kvstore,
			p.keyinfoStore,
			resultQueue,
			p.identityStore,
			derivationPath,
			idempotentKey,
			p.ckd,
		), nil
	}

	return nil, errors.New("unknown session type")
}

func (p *Node) getKeyInfo(sessionType SessionType, walletID string) (*keyinfo.KeyInfo, error) {
	var keyID string
	switch sessionType {
	case SessionTypeECDSA:
		keyID = fmt.Sprintf("ecdsa:%s", walletID)
	case SessionTypeEDDSA:
		keyID = fmt.Sprintf("eddsa:%s", walletID)
	default:
		return nil, errors.New("unsupported session type")
	}
	return p.keyinfoStore.Get(keyID)
}

func (p *Node) getReadyPeersForSession(keyInfo *keyinfo.KeyInfo, readyPeers []string) []string {
	// Ensure all participants are ready
	readyParticipantIDs := make([]string, 0, len(keyInfo.ParticipantPeerIDs))
	for _, peerID := range keyInfo.ParticipantPeerIDs {
		if slices.Contains(readyPeers, peerID) {
			readyParticipantIDs = append(readyParticipantIDs, peerID)
		}
	}

	return readyParticipantIDs
}

func (p *Node) ensureNodeIsParticipant(keyInfo *keyinfo.KeyInfo) error {
	if !slices.Contains(keyInfo.ParticipantPeerIDs, p.nodeID) {
		return ErrNotInParticipantList
	}
	return nil
}

func (p *Node) CreateReshareSession(
	sessionType SessionType,
	walletID string,
	newThreshold int,
	newPeerIDs []string,
	isNewPeer bool,
	resultQueue messaging.MessageQueue,
) (ReshareSession, error) {
	// 1. Check peer readiness
	count := p.peerRegistry.GetReadyPeersCount()
	if count < int64(newThreshold)+1 {
		return nil, fmt.Errorf(
			"not enough peers to create reshare session! Expected at least %d, got %d",
			newThreshold+1,
			count,
		)
	}

	if len(newPeerIDs) < newThreshold+1 {
		return nil, fmt.Errorf("new peer list is smaller than required t+1")
	}

	// 2. Make sure all new peers are ready
	readyNewPeerIDs := p.peerRegistry.GetReadyPeersIncludeSelf()
	for _, peerID := range newPeerIDs {
		if !slices.Contains(readyNewPeerIDs, peerID) {
			return nil, fmt.Errorf("new peer %s is not ready", peerID)
		}
	}

	// 3. Load old key info
	keyPrefix, err := sessionKeyPrefix(sessionType)
	if err != nil {
		return nil, fmt.Errorf("failed to get session key prefix: %w", err)
	}
	keyInfoKey := fmt.Sprintf("%s:%s", keyPrefix, walletID)
	oldKeyInfo, err := p.keyinfoStore.Get(keyInfoKey)
	if err != nil {
		return nil, fmt.Errorf("failed to get old key info: %w", err)
	}

	readyPeers := p.peerRegistry.GetReadyPeersIncludeSelf()
	readyOldParticipantIDs := p.getReadyPeersForSession(oldKeyInfo, readyPeers)

	isInOldCommittee := slices.Contains(oldKeyInfo.ParticipantPeerIDs, p.nodeID)
	isInNewCommittee := slices.Contains(newPeerIDs, p.nodeID)

	// 4. Skip if not relevant
	if isNewPeer && !isInNewCommittee {
		logger.Info("Skipping new session: node is not in new committee", "walletID", walletID, "nodeID", p.nodeID)
		return nil, nil
	}
	if !isNewPeer && !isInOldCommittee {
		logger.Info("Skipping old session: node is not in old committee", "walletID", walletID, "nodeID", p.nodeID)
		return nil, nil
	}

	logger.Info("Creating resharing session",
		"type", sessionType,
		"readyPeers", readyPeers,
		"participantPeerIDs", oldKeyInfo.ParticipantPeerIDs,
		"ready count", len(readyOldParticipantIDs),
		"min ready", oldKeyInfo.Threshold+1,
		"version", oldKeyInfo.Version,
		"isNewPeer", isNewPeer,
	)

	if len(readyOldParticipantIDs) < oldKeyInfo.Threshold+1 {
		return nil, fmt.Errorf("not enough peers to create resharing session! expected %d, got %d", oldKeyInfo.Threshold+1, len(readyOldParticipantIDs))
	}

	if !isNewPeer {
		if err := p.ensureNodeIsParticipant(oldKeyInfo); err != nil {
			return nil, err
		}
	}

	// 5. Generate party IDs
	version := p.getVersion(sessionType, walletID)
	oldSelf, oldAllPartyIDs := p.generatePartyIDs(PurposeKeygen, readyOldParticipantIDs, version)
	newSelf, newAllPartyIDs := p.generatePartyIDs(PurposeReshare, newPeerIDs, version+1)

	// 6. Pick identity and call session constructor
	var selfPartyID *tss.PartyID
	var participantPeerIDs []string
	if isNewPeer {
		selfPartyID = newSelf
		participantPeerIDs = newPeerIDs
	} else {
		selfPartyID = oldSelf
		participantPeerIDs = readyOldParticipantIDs
	}

	switch sessionType {
	case SessionTypeECDSA:
		preParams := p.ecdsaPreParams[0]
		if isNewPeer {
			preParams = p.ecdsaPreParams[1]
			participantPeerIDs = newPeerIDs
		} else {
			participantPeerIDs = oldKeyInfo.ParticipantPeerIDs
		}

		return NewECDSAReshareSession(
			walletID,
			p.pubSub,
			p.direct,
			participantPeerIDs,
			selfPartyID,
			oldAllPartyIDs,
			newAllPartyIDs,
			oldKeyInfo.Threshold,
			newThreshold,
			preParams,
			p.kvstore,
			p.keyinfoStore,
			resultQueue,
			p.identityStore,
			newPeerIDs,
			isNewPeer,
			oldKeyInfo.Version,
		), nil

	case SessionTypeEDDSA:
		return NewEDDSAReshareSession(
			walletID,
			p.pubSub,
			p.direct,
			participantPeerIDs,
			selfPartyID,
			oldAllPartyIDs,
			newAllPartyIDs,
			oldKeyInfo.Threshold,
			newThreshold,
			p.kvstore,
			p.keyinfoStore,
			resultQueue,
			p.identityStore,
			newPeerIDs,
			isNewPeer,
			oldKeyInfo.Version,
		), nil

	default:
		return nil, fmt.Errorf("unsupported session type: %v", sessionType)
	}
}

func ComposeReadyKey(nodeID string) string {
	return fmt.Sprintf("ready/%s", nodeID)
}

func (p *Node) Close() {
	err := p.peerRegistry.Resign()
	if err != nil {
		logger.Error("Resign failed", err)
	}
}

func (p *Node) generatePreParams() []*keygen.LocalPreParams {
	start := time.Now()
	// Try to load from kvstore
	preParams := make([]*keygen.LocalPreParams, 2)
	for i := 0; i < 2; i++ {
		key := fmt.Sprintf("pre_params_%d", i)
		val, err := p.kvstore.Get(key)
		if err == nil && val != nil {
			preParams[i] = &keygen.LocalPreParams{}
			err = json.Unmarshal(val, preParams[i])
			if err != nil {
				logger.Fatal("Unmarshal pre params failed", err)
			}
			continue
		}
		// Not found, generate and save
		params, err := keygen.GeneratePreParams(5 * time.Minute)
		if err != nil {
			logger.Fatal("Generate pre params failed", err)
		}
		bytes, err := json.Marshal(params)
		if err != nil {
			logger.Fatal("Marshal pre params failed", err)
		}
		err = p.kvstore.Put(key, bytes)
		if err != nil {
			logger.Fatal("Save pre params failed", err)
		}
		preParams[i] = params
	}
	logger.Info("Generate pre params successfully!", "elapsed", time.Since(start).Milliseconds())
	return preParams
}

func (p *Node) getVersion(sessionType SessionType, walletID string) int {
	var composeKey string
	switch sessionType {
	case SessionTypeECDSA:
		composeKey = fmt.Sprintf("ecdsa:%s", walletID)
	case SessionTypeEDDSA:
		composeKey = fmt.Sprintf("eddsa:%s", walletID)
	default:
		logger.Fatal("Unknown session type", errors.New("Unknown session type"))
	}
	keyinfo, err := p.keyinfoStore.Get(composeKey)
	if err != nil {
		logger.Error("Get keyinfo failed", err, "walletID", walletID)
		return DefaultVersion
	}
	return keyinfo.Version
}

func sessionKeyPrefix(sessionType SessionType) (string, error) {
	switch sessionType {
	case SessionTypeECDSA:
		return "ecdsa", nil
	case SessionTypeEDDSA:
		return "eddsa", nil
	default:
		return "", fmt.Errorf("unsupported session type: %v", sessionType)
	}
}

func (p *Node) generateTaurusPartyIDs(purpose string, peerIDs []string, version int) (party.ID, party.IDSlice) {
	partyIDs := make(party.IDSlice, len(peerIDs))
	var selfPartyID party.ID

	for i, peerID := range peerIDs {
		partyID := createTaurusPartyID(peerID, purpose, version)
		partyIDs[i] = partyID
		if peerID == p.nodeID {
			selfPartyID = partyID
		}
	}

	return selfPartyID, partyIDs
}

func createTaurusPartyID(sessionID string, keyType string, version int) party.ID {
	if version == 0 {
		// Backward compatible version - just use sessionID
		return party.ID(sessionID)
	}
	// Include version in party ID
	return party.ID(fmt.Sprintf("%s:%s:%d", sessionID, keyType, version))
}<|MERGE_RESOLUTION|>--- conflicted
+++ resolved
@@ -41,17 +41,15 @@
 	keyinfoStore   keyinfo.Store
 	ecdsaPreParams []*keygen.LocalPreParams
 	identityStore  identity.Store
-<<<<<<< HEAD
 	presignCache   *taurus.PresignCache
-=======
-	peerRegistry   PeerRegistry
-	ckd            *CKD
+
+	peerRegistry PeerRegistry
+	ckd          *CKD
 }
 
 func PartyIDToRoutingDest(partyID *tss.PartyID) string {
 	return string(partyID.KeyInt().Bytes())
 }
->>>>>>> 4135b8ae
 
 func ComparePartyIDs(x, y *tss.PartyID) bool {
 	return bytes.Equal(x.KeyInt().Bytes(), y.KeyInt().Bytes())
@@ -81,11 +79,8 @@
 		keyinfoStore:  keyinfoStore,
 		peerRegistry:  peerRegistry,
 		identityStore: identityStore,
-<<<<<<< HEAD
 		presignCache:  taurus.NewPresignCache(10 * time.Minute),
-=======
 		ckd:           ckd,
->>>>>>> 4135b8ae
 	}
 	node.ecdsaPreParams = node.generatePreParams()
 
