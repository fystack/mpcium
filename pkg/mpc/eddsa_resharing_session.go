package mpc

import (
	"encoding/json"
	"fmt"

	"github.com/bnb-chain/tss-lib/v2/eddsa/keygen"
	"github.com/bnb-chain/tss-lib/v2/eddsa/resharing"
	"github.com/bnb-chain/tss-lib/v2/tss"
	"github.com/decred/dcrd/dcrec/edwards/v2"
	"github.com/fystack/mpcium/pkg/identity"
	"github.com/fystack/mpcium/pkg/keyinfo"
	"github.com/fystack/mpcium/pkg/kvstore"
	"github.com/fystack/mpcium/pkg/logger"
	"github.com/fystack/mpcium/pkg/messaging"
)

type eddsaReshareSession struct {
	*session
	isNewParty    bool
	oldPeerIDs    []string
	newPeerIDs    []string
	reshareParams *tss.ReSharingParameters
	endCh         chan *keygen.LocalPartySaveData
}

func NewEDDSAReshareSession(
	walletID string,
	pubSub messaging.PubSub,
	direct messaging.DirectMessaging,
	participantPeerIDs []string,
	selfID *tss.PartyID,
	oldPartyIDs []*tss.PartyID,
	newPartyIDs []*tss.PartyID,
	threshold int,
	newThreshold int,
	kvstore kvstore.KVStore,
	keyinfoStore keyinfo.Store,
	resultQueue messaging.MessageQueue,
	identityStore identity.Store,
	newPeerIDs []string,
	isNewParty bool,
	version int,
) *eddsaReshareSession {

	realPartyIDs := oldPartyIDs
	if isNewParty {
		realPartyIDs = newPartyIDs
	}

	session := session{
		walletID:           walletID,
		pubSub:             pubSub,
		direct:             direct,
		threshold:          threshold,
		version:            version,
		participantPeerIDs: participantPeerIDs,
		selfPartyID:        selfID,
		partyIDs:           realPartyIDs,
		outCh:              make(chan tss.Message),
		ErrCh:              make(chan error),
		kvstore:            kvstore,
		keyinfoStore:       keyinfoStore,
		topicComposer: &TopicComposer{
			ComposeBroadcastTopic: func() string {
				return fmt.Sprintf("reshare:broadcast:eddsa:%s", walletID)
			},
			ComposeDirectTopic: func(fromID string, toID string) string {
				return fmt.Sprintf("reshare:direct:eddsa:%s:%s:%s", fromID, toID, walletID)
			},
		},
		composeKey: func(walletID string) string {
			return fmt.Sprintf("eddsa:%s", walletID)
		},
		getRoundFunc:  GetEddsaMsgRound,
		resultQueue:   resultQueue,
		sessionType:   SessionTypeEDDSA,
		identityStore: identityStore,
	}

	reshareParams := tss.NewReSharingParameters(
		tss.Edwards(),
		tss.NewPeerContext(oldPartyIDs),
		tss.NewPeerContext(newPartyIDs),
		selfID,
		len(oldPartyIDs),
		threshold,
		len(newPartyIDs),
		newThreshold,
	)

	var oldPeerIDs []string
	for _, partyId := range oldPartyIDs {
		oldPeerIDs = append(oldPeerIDs, PartyIDToNodeID(partyId))
	}

	return &eddsaReshareSession{
		session:       &session,
		reshareParams: reshareParams,
		isNewParty:    isNewParty,
		oldPeerIDs:    oldPeerIDs,
		newPeerIDs:    newPeerIDs,
		endCh:         make(chan *keygen.LocalPartySaveData),
	}
}

<<<<<<< HEAD
func (s *eddsaReshareSession) GetExtraPeerIDs() []string {
	// difference returns elements in A that are not in B.
	difference := func(A, B []string) []string {
		seen := make(map[string]bool)
		for _, b := range B {
			seen[b] = true
		}
		var result []string
		for _, a := range A {
			if !seen[a] {
				result = append(result, a)
			}
		}
		return result
	}

	return difference(s.oldPeerIDs, s.newPeerIDs)
}

func (s *eddsaReshareSession) Init() {
	logger.Infof("Initializing eddsa resharing session with partyID: %s, peerIDs %s", s.selfPartyID, s.partyIDs)
=======
func (s *eddsaReshareSession) Init() error {
	logger.Infof("Initializing resharing session with partyID: %s, peerIDs %s", s.selfPartyID, s.partyIDs)
>>>>>>> 832e7248
	var share keygen.LocalPartySaveData
	if s.isNewParty {
		// Initialize empty share data for new party
		share = keygen.NewLocalPartySaveData(len(s.partyIDs))
	} else {
		err := s.loadOldShareDataGeneric(s.walletID, s.GetVersion(), &share)
		if err != nil {
			return fmt.Errorf("failed to load old share data eddsa: %w", err)
		}
	}
	s.party = resharing.NewLocalParty(s.reshareParams, share, s.outCh, s.endCh)
	logger.Infof("[INITIALIZED] Initialized eddsa resharing session successfully partyID: %s, peerIDs %s, walletID %s, oldThreshold = %d, newThreshold = %d",
		s.selfPartyID, s.partyIDs, s.walletID, s.threshold, s.reshareParams.NewThreshold())

	return nil
}

func (s *eddsaReshareSession) Reshare(done func()) {
	logger.Info("Starting resharing", "walletID", s.walletID, "partyID", s.selfPartyID)
	go func() {
		if err := s.party.Start(); err != nil {
			s.ErrCh <- err
		}
	}()

	for {
		select {
		case saveData := <-s.endCh:
			if saveData.EDDSAPub != nil {
				keyBytes, err := json.Marshal(saveData)
				if err != nil {
					s.ErrCh <- err
					return
				}

				newVersion := s.GetVersion() + 1
				key := s.composeKey(walletIDWithVersion(s.walletID, newVersion))
				if err := s.kvstore.Put(key, keyBytes); err != nil {
					s.ErrCh <- err
					return
				}

				keyInfo := keyinfo.KeyInfo{
					ParticipantPeerIDs: s.newPeerIDs,
					Threshold:          s.reshareParams.NewThreshold(),
					Version:            newVersion,
				}

				// Save key info with resharing flag
				if err := s.keyinfoStore.Save(s.composeKey(s.walletID), &keyInfo); err != nil {
					s.ErrCh <- err
					return
				}

				// skip for old committee
				if saveData.EDDSAPub != nil {

					// Get public key
					publicKey := saveData.EDDSAPub
					pkX, pkY := publicKey.X(), publicKey.Y()
					pk := edwards.PublicKey{
						Curve: tss.Edwards(),
						X:     pkX,
						Y:     pkY,
					}

					pubKeyBytes := pk.SerializeCompressed()
					s.pubkeyBytes = pubKeyBytes

					logger.Info("Generated public key bytes",
						"walletID", s.walletID,
						"pubKeyBytes", pubKeyBytes)
				}
			}
			done()
			err := s.Close()
			if err != nil {
				logger.Error("Failed to close session", err)
			}
			return
		case msg := <-s.outCh:
			// Handle the message
			s.handleTssMessage(msg)
		}
	}
}<|MERGE_RESOLUTION|>--- conflicted
+++ resolved
@@ -104,7 +104,6 @@
 	}
 }
 
-<<<<<<< HEAD
 func (s *eddsaReshareSession) GetExtraPeerIDs() []string {
 	// difference returns elements in A that are not in B.
 	difference := func(A, B []string) []string {
@@ -124,12 +123,8 @@
 	return difference(s.oldPeerIDs, s.newPeerIDs)
 }
 
-func (s *eddsaReshareSession) Init() {
+func (s *eddsaReshareSession) Init() error {
 	logger.Infof("Initializing eddsa resharing session with partyID: %s, peerIDs %s", s.selfPartyID, s.partyIDs)
-=======
-func (s *eddsaReshareSession) Init() error {
-	logger.Infof("Initializing resharing session with partyID: %s, peerIDs %s", s.selfPartyID, s.partyIDs)
->>>>>>> 832e7248
 	var share keygen.LocalPartySaveData
 	if s.isNewParty {
 		// Initialize empty share data for new party
